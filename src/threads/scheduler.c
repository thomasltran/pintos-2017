#include "threads/scheduler.h"
#include "threads/cpu.h"
#include "threads/interrupt.h"
#include "list.h"
#include "threads/spinlock.h"
#include <debug.h>
#include "devices/timer.h"
/* Scheduling. */
#define TIME_SLICE 4            /* # of timer ticks to give each thread. */
#define max(x, y) (((x) > (y)) ? (x) : (y)) /* Returns the larger of two values x and y. */

/*
 * This is a Completely Fair Scheduler (CFS) implementation with load balancing.
 *
 * Threads are kept in a ready queue ordered by their virtual runtime (vruntime).
 * The thread with the lowest vruntime is picked for scheduling.
 * Each thread's vruntime increases based on its actual runtime and nice value.
 * Upon preemption, the current thread's vruntime is updated and it is inserted
 * back into the ready queue based on its new vruntime.
 *
 * Load balancing occurs when CPUs are idle. The idle CPU will attempt to
 * "steal" threads from the busiest CPU's ready queue if the load imbalance
 * exceeds a threshold. When migrating threads between CPUs, their vruntimes
 * are adjusted relative to the min_vruntime of both queues to maintain fairness.
 *
 * Preemption occurs when a thread exceeds its calculated ideal runtime,
 * which is based on the total weight of all runnable threads.
 */

/* Called from thread_init () and thread_init_on_ap ().
   Initializes data structures used by the scheduler. 
 
   This function is called very early.  It is unsafe to call
   thread_current () at this point.
 */
void
sched_init (struct ready_queue *curr_rq)
{
  list_init (&curr_rq->ready_list);  
}

/* Priority to weight mapping table used by CFS scheduler.
 * Maps nice values (-20 to +19) to weights.
 * Higher weight means more CPU time.
 * Based on the Linux kernel prio_to_weight[] table.
 */
static const uint32_t prio_to_weight[40] =
  {
    /* -20 */    88761, 71755, 56483, 46273, 36291,
    /* -15 */    29154, 23254, 18705, 14949, 11916,
    /* -10 */    9548, 7620, 6100, 4904, 3906,
    /*  -5 */    3121, 2501, 1991, 1586, 1277,
    /*   0 */    1024, 820, 655, 526, 423,
    /*   5 */    335, 272, 215, 172, 137,
    /*  10 */    110, 87, 70, 56, 45,
    /*  15 */    36, 29, 23, 18, 15,
  };

/* Function declarations for CFS scheduler operations */
static uint64_t update_min_vruntime(struct ready_queue *rq, uint64_t current);
static bool vruntime_less(const struct list_elem *a, const struct list_elem *b, void *aux UNUSED);
static uint64_t update_total_weight(struct ready_queue *curr_rq, struct thread *current);
static uint64_t ideal_time(struct ready_queue *curr_rq, struct thread *current);
static uint64_t additional_vruntime(struct thread *current);

/* Called from thread.c:wake_up_new_thread () and
   thread_unblock () with the current CPU's ready queue
   locked (and preemption disabled).
<<<<<<< HEAD
   rq is the ready queue that "t" should be added to when
=======
   rq is the ready queue that t should be added to when
>>>>>>> 9786c6b4
   it is awoken. It is not necessarily the current CPU.

   If called from wake_up_new_thread (), initial will be 1.
   If called from thread_unblock (), initial will be 0.

   If called from the idle thread, curr will be NULL.

   Returns RETURN_YIELD if the CPU containing rq should
   be rescheduled when this function returns, else returns
   RETURN_NONE */
<<<<<<< HEAD
enum sched_return_action sched_unblock(struct ready_queue *rq_to_add, struct thread *t, int initial, struct thread *curr)
=======
enum sched_return_action
sched_unblock (struct ready_queue *rq_to_add, struct thread *t, int initial UNUSED, struct thread *curr UNUSED)
>>>>>>> 9786c6b4
{
  /* Initialize current thread's vruntime to maximum possible value.
   * This ensures proper comparison when checking if we need to yield CPU.
   * Will be updated with actual vruntime if current thread exists. */
  uint64_t curr_thread_vruntime = UINT64_MAX;

  if (curr != NULL)
  {
    /* Get current thread's vruntime */
    curr_thread_vruntime = curr->vruntime;
    /* Add additional vruntime to current thread's vruntime */
    curr_thread_vruntime += additional_vruntime(curr);
    /* Update minimum vruntime for the ready queue */
  }
  rq_to_add->min_vruntime = update_min_vruntime(rq_to_add, curr_thread_vruntime);

  /* If initial thread, set its vruntime to minimum vruntime */
  if (initial)
  {
    t->vruntime = rq_to_add->min_vruntime;
  }
  else
  {
    if (rq_to_add->min_vruntime > 20000000) // negative check
    {
      /* Ensure thread's vruntime is not less than minimum vruntime */
      t->vruntime = max(t->vruntime, rq_to_add->min_vruntime - 20000000);
    }
  }
  /* Insert thread into ready queue, following vruntime order policy */

  /* CPU is idle or thread has lower vruntime than current thread */
  if (!curr || (t->vruntime < curr_thread_vruntime && !initial))
  {
    list_push_front(&rq_to_add->ready_list, &t->elem);
    rq_to_add->nr_ready++;
  
    return RETURN_YIELD;
  }
  list_insert_ordered(&rq_to_add->ready_list, &t->elem, vruntime_less, NULL);
  rq_to_add->nr_ready++;


  /* No need to yield */
  return RETURN_NONE;
}

/* Called from thread_yield ().
 * Current thread is about to yield. Add it to the ready list
 *
 * Current ready queue is locked upon entry.
 */
void
sched_yield (struct ready_queue *curr_rq, struct thread *current)
{
  uint64_t running_vruntime = additional_vruntime(current);
  current->vruntime += running_vruntime;  
  /* Insert the current thread into ready queue,
     following the vruntime order policy. */
  list_insert_ordered(&curr_rq->ready_list, &current->elem, vruntime_less, NULL);
  curr_rq->nr_ready ++;
}

/* Called from next_thread_to_run ().
 * Find the next thread to run and remove it from the ready list
 * Return NULL if the ready list is empty.
 *
 * If the thread returned is different from the thread currently
 * running, a context switch will take place.
 *
 * Called with current ready queue locked.
 */
struct thread *
sched_pick_next (struct ready_queue *curr_rq)
{
  if (list_empty (&curr_rq->ready_list))
    return NULL;

  struct thread *ret = list_entry(list_pop_front (&curr_rq->ready_list), struct thread, elem);
  curr_rq->nr_ready--;
  ret->last_cpu_time = timer_gettime();
  return ret;
}

/* Iterates through the ready list and the current thread to find the minimum vruntime. 
 * This is important for maintaining the fairness of the scheduler.
 */
static uint64_t update_min_vruntime(struct ready_queue *rq, uint64_t current)
{
  uint64_t min_vruntime = UINT64_MAX;
  bool valid_min_vruntime = false;
  uint64_t curr_vruntime;

  if (!list_empty(&rq->ready_list))
  {
    for (struct list_elem *e = list_begin(&rq->ready_list); e != list_end(&rq->ready_list); e = list_next(e))
    {
      curr_vruntime = list_entry(e, struct thread, elem)->vruntime;
      if ((min_vruntime > curr_vruntime))
      {
        min_vruntime = curr_vruntime;
        valid_min_vruntime = true;
      }
    }
  }

  if (current != UINT64_MAX)
  {
    curr_vruntime = current;
    if ((min_vruntime > curr_vruntime))
    {
      min_vruntime = curr_vruntime;
      valid_min_vruntime = true;
    }
  }

  if(valid_min_vruntime && rq->min_vruntime < min_vruntime){
    return min_vruntime;
  }
  return rq->min_vruntime;
}

/* Compares two threads based on their vruntime.
 *
 * If the vruntime is the same, the thread with the lower tid is chosen.
 * Returns true if thread "a" has lower vruntime than thread "b".
 *
 * Used to order the threads in the ready list.
 */
static bool vruntime_less(const struct list_elem *a, const struct list_elem *b, void *aux UNUSED)
{
  struct thread* thread_a = list_entry(a, struct thread, elem);
  struct thread *thread_b = list_entry(b, struct thread, elem);
  if(thread_a->vruntime == thread_b->vruntime){
    return thread_a->tid < thread_b->tid;
  }
  return thread_a->vruntime < thread_b->vruntime;
}

/* Updates the total weight of the ready queue plus the current thread's weight. */
static uint64_t update_total_weight(struct ready_queue *curr_rq, struct thread *current)
{
  uint64_t total_ready_weight = 0;
  /* Sum the weights of all threads in the ready queue */
  for (struct list_elem *e = list_begin(&curr_rq->ready_list);
       e != list_end(&curr_rq->ready_list); e = list_next(e))
  {
    total_ready_weight += prio_to_weight[list_entry(e, struct thread, elem)->nice + 20];
  }

  /* If the current thread is not NULL, add its weight to the total weight of the ready queue */
  if(current){
    total_ready_weight += prio_to_weight[current->nice + 20];
  }
  return total_ready_weight;
}

/* Calculates the ideal time for a thread to run. */
static uint64_t ideal_time(struct ready_queue *curr_rq, struct thread *current)
{
  uint64_t total_weight = update_total_weight(curr_rq, current);
  uint64_t curr_ideal_time = (4000000 * (curr_rq->nr_ready + 1) * (uint64_t)prio_to_weight[current->nice + 20]) / total_weight;
  return curr_ideal_time;
}

/* Calculates the additional vruntime for a thread. */
static uint64_t additional_vruntime(struct thread *current)
{
  uint64_t curr_time = timer_gettime();
  uint64_t delta = curr_time - current->last_cpu_time;
  uint64_t curr_running_vruntime = (delta * prio_to_weight[20])/prio_to_weight[current->nice+20];
  return curr_running_vruntime;
}

/* Called from thread_tick ().
 * Ready queue rq is locked upon entry.
 *
 * Check if the current thread has finished its timeslice,
 * arrange for its preemption if it did.
 *
 * Returns RETURN_YIELD if current thread should yield
 * when this function returns, else returns RETURN_NONE.
 */
enum sched_return_action
sched_tick (struct ready_queue *curr_rq, struct thread *current)
{
  /* Enforce preemption. */
  uint64_t curr_time = timer_gettime();
  uint64_t curr_ideal_time = ideal_time(curr_rq, current);
  if((curr_time - current->last_cpu_time) >= curr_ideal_time){
    return RETURN_YIELD;
  }
  return RETURN_NONE;
}

/* Called from thread_block (). The base scheduler does
 * not need to do anything here, but your scheduler may. 
 *
 * 'current' is the current thread, about to block.
 */
void sched_block(struct ready_queue *rq UNUSED, struct thread *current)
{
  uint64_t running_vruntime = additional_vruntime(current);
  current->vruntime += running_vruntime;
}

/* Called from idle ().
 *
 * Implements CFS load balancing.
 * Migrates threads from the busiest CPU's ready queue to the current CPU
 * when imbalance exceeds threshold, while preserving vruntime fairness.
 *   
 * Strategy:
 * 1. Identify busiest CPU using cpu_load metric (sum of ready thread weights)
 * 2. Calculate imbalance as (busiest_load - current_load) / 2
 * 3. Migrate threads if imbalance * 4 > busiest_load (per CFS threshold)
 * 4. Adjust migrated threads' vruntime relative to min_vruntime of both queues 
 */
void sched_load_balance(){
  if (!cpu_started_others) // check for cpus array valid
  {
    return;
  }

  struct cpu *my_cpu = get_cpu();
  int busiest_cpu_index = -1;
  uint64_t busiest_cpu_load = UINT64_MAX;
  uint64_t my_load = UINT64_MAX;

  for (unsigned int i = 0; i < ncpu; i++)
  {
    /* Safely acquire lock before accessing the ith CPU's cpu_load */
    spinlock_acquire(&cpus[i].rq.lock);
    uint64_t steal_weight = update_total_weight(&cpus[i].rq, NULL);
    /* Update busiest CPU if current CPU has higher load */
    if (busiest_cpu_load == UINT64_MAX || busiest_cpu_load < steal_weight)
    {
      busiest_cpu_load = steal_weight;
      busiest_cpu_index = i;
    }

    if (cpus[i].id == my_cpu->id) // update curr cpu weight
    {
      my_load = steal_weight;
    }

    /* Release lock after accessing cpu_load */
    spinlock_release(&cpus[i].rq.lock);
  }

  if (busiest_cpu_load <= my_load)
  { // negative check, or load equals (imbalance would be 0)
    return;
  }

  uint64_t imbalance = (busiest_cpu_load - my_load) / 2;

  if (imbalance * 4 < busiest_cpu_load) // small imbalance
  {
    return;
  }

  uint64_t agg_weight = 0;
  struct ready_queue *my_rq = &my_cpu->rq;
  struct ready_queue *steal_rq = &cpus[busiest_cpu_index].rq;
  ASSERT(my_rq != steal_rq)

  while (agg_weight < imbalance) // keep migrating from busiest CPU to CPU that initiated the load balancing until agg_weight equals or exeeds imbalance
  {
    // Dr. Back's Formula
    // acquire locks in consistent order to solve the AB BA deadlock problem
    struct spinlock *lock1 = &my_rq->lock < &steal_rq->lock ? &my_rq->lock : &steal_rq->lock;
    struct spinlock *lock2 = &my_rq->lock < &steal_rq->lock ? &steal_rq->lock : &my_rq->lock;

    spinlock_acquire(lock1);
    spinlock_acquire(lock2);

    if (list_empty(&steal_rq->ready_list)) // nothing to migrate
    {
      spinlock_release(lock1);
      spinlock_release(lock2);
      return;
    }

    struct list_elem *steal_elem = list_pop_back(&steal_rq->ready_list);
    struct thread *steal_thread = list_entry(steal_elem, struct thread, elem);
    agg_weight += prio_to_weight[steal_thread->nice + 20];

#ifdef USERPROG
    if (steal_thread->vruntime + my_rq->min_vruntime < cpus[busiest_cpu_index].rq.min_vruntime)
    {
      steal_thread->vruntime = my_rq->min_vruntime; // non-negative
    }
    else
    {
      ASSERT(steal_thread->vruntime + my_rq->min_vruntime >= cpus[busiest_cpu_index].rq.min_vruntime);                 // negative check
      steal_thread->vruntime = steal_thread->vruntime + my_rq->min_vruntime - cpus[busiest_cpu_index].rq.min_vruntime; // adjust vruntime
    }
#else
    // we aren't modifying the policy from project 1
    ASSERT(steal_thread->vruntime + my_rq->min_vruntime >= cpus[busiest_cpu_index].rq.min_vruntime);                 // negative check
    steal_thread->vruntime = steal_thread->vruntime + my_rq->min_vruntime - cpus[busiest_cpu_index].rq.min_vruntime; // adjust vruntime
#endif

    list_insert_ordered(&my_rq->ready_list, steal_elem, vruntime_less, NULL);
    steal_thread->cpu = my_cpu;

    spinlock_release(lock1);
    spinlock_release(lock2);
  }
}<|MERGE_RESOLUTION|>--- conflicted
+++ resolved
@@ -66,27 +66,20 @@
 /* Called from thread.c:wake_up_new_thread () and
    thread_unblock () with the current CPU's ready queue
    locked (and preemption disabled).
-<<<<<<< HEAD
    rq is the ready queue that "t" should be added to when
-=======
-   rq is the ready queue that t should be added to when
->>>>>>> 9786c6b4
    it is awoken. It is not necessarily the current CPU.
 
    If called from wake_up_new_thread (), initial will be 1.
    If called from thread_unblock (), initial will be 0.
+
+   If called from the idle thread, curr will be NULL.
 
    If called from the idle thread, curr will be NULL.
 
    Returns RETURN_YIELD if the CPU containing rq should
    be rescheduled when this function returns, else returns
    RETURN_NONE */
-<<<<<<< HEAD
 enum sched_return_action sched_unblock(struct ready_queue *rq_to_add, struct thread *t, int initial, struct thread *curr)
-=======
-enum sched_return_action
-sched_unblock (struct ready_queue *rq_to_add, struct thread *t, int initial UNUSED, struct thread *curr UNUSED)
->>>>>>> 9786c6b4
 {
   /* Initialize current thread's vruntime to maximum possible value.
    * This ensures proper comparison when checking if we need to yield CPU.
